--- conflicted
+++ resolved
@@ -23,12 +23,10 @@
 import spark.scheduler.TaskSet
 
 private[spark] trait TaskSetManager extends Schedulable {
-<<<<<<< HEAD
   def schedulableQueue = null
+  
   def schedulingMode = SchedulingMode.NONE
-=======
-
->>>>>>> e87de037
+  
   def taskSet: TaskSet
 
   def slaveOffer(
